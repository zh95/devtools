import hardhatConfig from '../../hardhat.config'
import lzConfigAptos from '../../aptos.layerzero.config'
import type { OAppNodeConfig, OAppOmniGraphHardhat } from '@layerzerolabs/toolbox-hardhat'
import { Aptos, InputGenerateTransactionPayloadData } from '@aptos-labs/ts-sdk'
import { EndpointId, Stage } from '@layerzerolabs/lz-definitions-v3'
import path from 'path'
import * as fs from 'fs'
import { OFT } from '../../sdk/oft'
import * as readline from 'readline'

export function createEidToNetworkMapping(_value: string = ''): Record<number, string> {
    const networks = hardhatConfig.networks
    const eidNetworkNameMapping: Record<number, string> = {}
    for (const [networkName, networkConfig] of Object.entries(networks)) {
        if (_value == '') {
            eidNetworkNameMapping[networkConfig.eid] = networkName
        } else {
            eidNetworkNameMapping[networkConfig.eid] = networkConfig[_value]
        }
    }
    return eidNetworkNameMapping
}

export function getDelegateFromLzConfig(eid: EndpointId): string {
    validateAptosDelegate(lzConfigAptos, eid)
    let delegate = ''
    for (const conn of lzConfigAptos.contracts) {
        if (conn.contract.eid == eid) {
            delegate = conn.config.delegate
            delegate = delegate.startsWith('0x') ? delegate : `0x${delegate}`
        }
    }
    return delegate
}

export function getOwnerFromLzConfig(eid: EndpointId): string {
    validateAptosOwner(lzConfigAptos, eid)
    let owner = ''
    for (const conn of lzConfigAptos.contracts) {
        if (conn.contract.eid == eid) {
            owner = conn.config.owner
            owner = owner.startsWith('0x') ? owner : `0x${owner}`
        }
    }
    return owner
}

export function validateAptosDelegate(config: OAppOmniGraphHardhat, eid: EndpointId) {
    const aptosConfig = config.contracts.find((c: any) => c.contract.eid === eid)

    if (!aptosConfig || !aptosConfig.config || !aptosConfig.config.delegate) {
        console.log(`
[LayerZero Config] Update Required
--------------------------------
Current Configuration:
• delegate: ${aptosConfig?.config?.delegate || 'not found'}

Please update layerzero config with your Aptos delegate address
{
    contract: <your-aptos-contract>,
    config: {
        delegate: '<your-aptos-account-address>',
    }
}
`)
        throw new Error('Please update your Aptos configuration with valid delegate address')
    }
}

function validateAptosOwner(config: OAppOmniGraphHardhat, eid: EndpointId) {
    const aptosConfig = config.contracts.find((c: any) => c.contract.eid === eid)

    if (!aptosConfig || !aptosConfig.config || !aptosConfig.config.owner) {
        console.log(`
[LayerZero Config] Update Required
--------------------------------
Current Configuration:
• owner: ${aptosConfig?.config?.owner || 'not found'}

Please update layerzero config with your Aptos owner address
{
    contract: <your-aptos-contract>,
    config: {
        owner: '<your-aptos-account-address>',
    }
}
`)
        throw new Error('Please update your Aptos configuration with valid owner address')
    }
}

export function getOwner(eid: EndpointId) {
    for (const conn of lzConfigAptos.contracts) {
        if (conn.contract.eid == eid) {
            const owner = conn.config.owner
            return owner.startsWith('0x') ? owner : `0x${owner}`
        }
    }
}

export function getConfigConnections(_key: string, _eid: number): OAppOmniGraphHardhat['connections'] {
    const conns = lzConfigAptos.connections

    const connections: OAppOmniGraphHardhat['connections'] = []

    for (const conn of conns) {
        if (conn[_key].eid == _eid) {
            connections.push(conn)
        }
    }

    return connections
}

export function getConfigConnectionsFromConfigConnections(
    conns: OAppOmniGraphHardhat['connections'],
    _key: string,
    _eid: number
): OAppOmniGraphHardhat['connections'] {
    const connections: OAppOmniGraphHardhat['connections'] = []

    for (const conn of conns) {
        if (conn[_key].eid == _eid) {
            connections.push(conn)
        }
    }

    return connections
}

export function getAccountConfig(): Record<number, OAppNodeConfig> {
    const conns = lzConfigAptos.contracts

    const configs: Record<number, OAppNodeConfig> = {}

    for (const conn of conns) {
        if (conn.config) {
            configs[conn.contract.eid] = conn.config
        } else {
            configs[conn.contract.eid] = {}
        }
    }

    return configs
}

export function diffPrinter(logObject: string, from: object, to: object) {
    // Flatten nested objects/arrays into dot notation
    const flatten = (obj: any, prefix = ''): Record<string, string> => {
        return Object.keys(obj).reduce((acc: Record<string, string>, key: string) => {
            const value = obj[key]
            const newKey = prefix ? `${prefix}.${key}` : key

            if (Array.isArray(value)) {
                // Special case for empty arrays
                if (value.length === 0) {
                    acc[newKey] = '[]'
                } else {
                    // Handle arrays by creating indexed keys
                    value.forEach((item, index) => {
                        if (typeof item === 'object' && item !== null) {
                            Object.assign(acc, flatten(item, `${newKey}[${index}]`))
                        } else {
                            acc[`${newKey}[${index}]`] = String(item)
                        }
                    })
                }
            } else if (typeof value === 'object' && value !== null) {
                // Recursively flatten nested objects
                Object.assign(acc, flatten(value, newKey))
            } else {
                // Base case: primitive values
                acc[newKey] = String(value ?? '')
            }
            return acc
        }, {})
    }

    const flatFrom = flatten(from)
    const flatTo = flatten(to)

    // Remove empty array entries when the other side has array elements
    Object.keys({ ...flatFrom, ...flatTo }).forEach((key) => {
        if (
            (flatFrom[key] === '[]' && Object.keys(flatTo).some((k) => k.startsWith(`${key}[`))) ||
            (flatTo[key] === '[]' && Object.keys(flatFrom).some((k) => k.startsWith(`${key}[`)))
        ) {
            delete flatFrom[key]
            delete flatTo[key]
        }
    })

    const keyWidth = 30 // Fixed width for Key column
    const valueWidth = 72 // Fixed width for From and To columns
    const tableWidth = keyWidth + (valueWidth + 6) * 2 // Total table width (including separators)

    const pad = (str: string, width: number) => str.padEnd(width, ' ')

    const wrapText = (text: string, width: number) => {
        const lines = []
        let remaining = text
        while (remaining.length > width) {
            lines.push(remaining.slice(0, width))
            remaining = remaining.slice(width)
        }
        lines.push(remaining) // Add remaining text
        return lines
    }

    const allKeys = Array.from(new Set([...Object.keys(flatFrom), ...Object.keys(flatTo)]))

<<<<<<< HEAD
    const orangeVertical = '\x1b[33m' + `|` + '\x1b[0m'

    const header = `${orangeVertical} ${pad('Key', keyWidth)} | ${pad('From', valueWidth)} | ${pad('To', valueWidth)} ${orangeVertical}`
    const separator =
        `${orangeVertical}-${'-'.repeat(keyWidth)}-|-` +
        `${'-'.repeat(valueWidth)}-|-` +
        `${'-'.repeat(valueWidth)}-${orangeVertical}`
=======
    const header = `| ${pad('Key', keyWidth)} | ${pad('Current', valueWidth)} | ${pad('New', valueWidth)} |`
    const separator = `|-${'-'.repeat(keyWidth)}-|-` + `${'-'.repeat(valueWidth)}-|-` + `${'-'.repeat(valueWidth)}-|`
>>>>>>> f536a3cf

    const rows = allKeys.flatMap((key) => {
        const fromValue = flatFrom[key] !== undefined ? String(flatFrom[key]) : ''
        const toValue = flatTo[key] !== undefined ? String(flatTo[key]) : ''

        const fromLines = wrapText(fromValue, valueWidth)
        const toLines = wrapText(toValue, valueWidth)
        const lineCount = Math.max(fromLines.length, toLines.length)

        // Create rows for each line of wrapped text
        const rowLines = []
        for (let i = 0; i < lineCount; i++) {
            const keyText = i === 0 ? pad(key, keyWidth) : pad('', keyWidth) // Only display key on the first row
            const fromText = pad(fromLines[i] || '', valueWidth)
            const toText = pad(toLines[i] || '', valueWidth)
            rowLines.push(`${orangeVertical} ${keyText} | ${fromText} | ${toText} ${orangeVertical}`)
        }
        return rowLines
    })

    // Print the table
    const orangeLine = '\x1b[33m' + ` ${'-'.repeat(tableWidth - 2)} ` + '\x1b[0m'
    console.log(logObject)
    console.log(orangeLine)
    console.log(` ${header} `)
    console.log(` ${separator} `)
    rows.forEach((row) => console.log(` ${row} `))
    console.log(orangeLine, '\n')
}

export function oldDiffPrinter(logObject: string, from: object, to: object) {
    const keyWidth = 30 // Fixed width for Key column
    const valueWidth = 72 // Fixed width for From and To columns
    const tableWidth = keyWidth + (valueWidth + 6) * 2 // Total table width (including separators)

    const pad = (str: string, width: number) => str.padEnd(width, ' ')

    const wrapText = (text: string, width: number) => {
        const lines = []
        let remaining = text
        while (remaining.length > width) {
            lines.push(remaining.slice(0, width))
            remaining = remaining.slice(width)
        }
        lines.push(remaining) // Add remaining text
        return lines
    }

    const allKeys = Array.from(new Set([...Object.keys(from), ...Object.keys(to)]))

    const header = `| ${pad('Key', keyWidth)} | ${pad('From', valueWidth)} | ${pad('To', valueWidth)} |`
    const separator = `|-${'-'.repeat(keyWidth)}-|-` + `${'-'.repeat(valueWidth)}-|-` + `${'-'.repeat(valueWidth)}-|`

    const rows = allKeys.flatMap((key) => {
        const fromValue = from[key] !== undefined ? String(from[key]) : ''
        const toValue = to[key] !== undefined ? String(to[key]) : ''

        const fromLines = wrapText(fromValue, valueWidth)
        const toLines = wrapText(toValue, valueWidth)
        const lineCount = Math.max(fromLines.length, toLines.length)

        // Create rows for each line of wrapped text
        const rowLines = []
        for (let i = 0; i < lineCount; i++) {
            const keyText = i === 0 ? pad(key, keyWidth) : pad('', keyWidth) // Only display key on the first row
            const fromText = pad(fromLines[i] || '', valueWidth)
            const toText = pad(toLines[i] || '', valueWidth)
            rowLines.push(`| ${keyText} | ${fromText} | ${toText} |`)
        }
        return rowLines
    })

    // Print the table
    const orangeLine = '\x1b[33m' + ` ${'-'.repeat(tableWidth - 2)} ` + '\x1b[0m'
    console.log('\n', logObject)
    console.log(orangeLine)
    console.log(` ${header} `)
    console.log(` ${separator} `)
    rows.forEach((row) => console.log(` ${row} `))
    console.log(orangeLine)
    console.log('\n')
}

export function getAptosOftAddress(stage: Stage) {
    const deploymentPath = path.join(__dirname, `../../deployments/aptos-${stage}/oft.json`)
    const deployment = JSON.parse(fs.readFileSync(deploymentPath, 'utf8'))
    return deployment.address
}

export async function sendAllTxs(
    aptos: Aptos,
    oft: OFT,
    account_address: string,
    payloads: InputGenerateTransactionPayloadData[]
) {
    payloads = pruneNulls(payloads)
    if (payloads.length == 0) {
        console.log('No transactions to send.')
        return
    }
    if (await promptForConfirmation(payloads.length)) {
        console.log('\n📦 Transaction Summary:')
        console.log(`   • Total transactions: ${payloads.length}`)

        for (let i = 0; i < payloads.length; i++) {
            const progress = `[${i + 1}/${payloads.length}]`
            console.log(`🔄 ${progress} Processing transaction ${i}...`)

            const trans = await aptos.transaction.build.simple({
                sender: account_address,
                data: payloads[i],
            })
            await oft.signSubmitAndWaitForTx(trans)

            console.log(`✅ ${progress} Transaction ${i} completed\n`)
        }

        console.log('🎉 Transaction Summary:')
        console.log(`   • ${payloads.length} transactions processed successfully`)
    } else {
        console.log('Operation cancelled.')
        process.exit(0)
    }
}

function pruneNulls(payloads: InputGenerateTransactionPayloadData[]): InputGenerateTransactionPayloadData[] {
    return payloads.filter((payload) => payload !== null)
}

async function promptForConfirmation(txCount: number): Promise<boolean> {
    const rl = readline.createInterface({
        input: process.stdin,
        output: process.stdout,
    })

    const answer = await new Promise<string>((resolve) => {
        rl.question(
            `\nReview the ${txCount} transaction(s) above carefully.\nWould you like to proceed with execution? (yes/no): `,
            resolve
        )
    })

    rl.close()
    return answer.toLowerCase() === 'yes'
}<|MERGE_RESOLUTION|>--- conflicted
+++ resolved
@@ -209,18 +209,13 @@
 
     const allKeys = Array.from(new Set([...Object.keys(flatFrom), ...Object.keys(flatTo)]))
 
-<<<<<<< HEAD
     const orangeVertical = '\x1b[33m' + `|` + '\x1b[0m'
 
-    const header = `${orangeVertical} ${pad('Key', keyWidth)} | ${pad('From', valueWidth)} | ${pad('To', valueWidth)} ${orangeVertical}`
+    const header = `${orangeVertical} ${pad('Key', keyWidth)} | ${pad('Current', valueWidth)} | ${pad('New', valueWidth)} ${orangeVertical}`
     const separator =
         `${orangeVertical}-${'-'.repeat(keyWidth)}-|-` +
         `${'-'.repeat(valueWidth)}-|-` +
         `${'-'.repeat(valueWidth)}-${orangeVertical}`
-=======
-    const header = `| ${pad('Key', keyWidth)} | ${pad('Current', valueWidth)} | ${pad('New', valueWidth)} |`
-    const separator = `|-${'-'.repeat(keyWidth)}-|-` + `${'-'.repeat(valueWidth)}-|-` + `${'-'.repeat(valueWidth)}-|`
->>>>>>> f536a3cf
 
     const rows = allKeys.flatMap((key) => {
         const fromValue = flatFrom[key] !== undefined ? String(flatFrom[key]) : ''
